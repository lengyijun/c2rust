#include <iostream>
#include <vector>
#include <unordered_map>
#include <unordered_set>
#include <set>
#include <fstream>

// Declares clang::SyntaxOnlyAction.
#include "clang/Frontend/FrontendActions.h"
#include "clang/Tooling/CommonOptionsParser.h"
// Declares llvm::cl::extrahelp.
#include "llvm/Support/CommandLine.h"

#include "clang/AST/ASTConsumer.h"
#include "clang/AST/RecursiveASTVisitor.h"
#include "clang/AST/TypeVisitor.h"
#include "clang/AST/StmtVisitor.h"
#include "clang/AST/DeclVisitor.h"
#include "clang/Frontend/CompilerInstance.h"
#include "clang/Frontend/FrontendAction.h"
#include "clang/Tooling/Tooling.h"

#include <tinycbor/cbor.h>
#include "ast_tags.hpp"

using namespace llvm;
using namespace clang;
using namespace clang::tooling;


using std::string;
using clang::QualType;
using clang::ASTContext;

// Encode a string object assuming that it is valid UTF-8 encoded text
static void cbor_encode_string(CborEncoder *encoder, const std::string &str) {
    auto ptr = str.data();
    auto len = str.size();
    cbor_encode_text_string(encoder, ptr, len);
}

class TranslateASTVisitor;

class TypeEncoder final : public TypeVisitor<TypeEncoder>
{
    ASTContext *Context;
    CborEncoder *encoder;
    TranslateASTVisitor *astEncoder;
    
    // Bounds recursion when visiting self-referential record declarations
    std::unordered_set<const clang::RecordDecl*> recordDeclsUnderVisit;
   
    std::unordered_set<const Type*> exports;
    
    bool isUnexported(const Type *ptr) {
        return exports.emplace(ptr).second;
    }
    
    void encodeType(const Type *T, TypeTag tag,
                    std::function<void(CborEncoder*)> extra = [](CborEncoder*){}) {
        if (!isUnexported(T)) return;
        
        CborEncoder local;
        cbor_encoder_create_array(encoder, &local, CborIndefiniteLength);
        
        // 1 - Entity ID
        cbor_encode_uint(&local, uintptr_t(T));
        
        // 2 - Type tag
        cbor_encode_uint(&local, tag);
        
        // 3 - extras
        extra(&local);
        
        cbor_encoder_close_container(encoder, &local);
    }

public:
    static uintptr_t encodeQualType(QualType t) {
        auto s = t.split();
        auto i = uintptr_t(s.Ty);

        if (t.isConstQualified()) {
          i |= 1;
        }
        if (t.isRestrictQualified()) {
          i |= 2;
        }
        if (t.isVolatileQualified()) {
          i |= 4;
        }

        return i;
    }
    
    explicit TypeEncoder(ASTContext *Context, CborEncoder *encoder, TranslateASTVisitor *ast)
      : Context(Context), encoder(encoder), astEncoder(ast) {}
    
    void VisitQualType(const QualType &QT) {
        if (!QT.isNull()) {
            auto s = QT.split();
            Visit(s.Ty);
        }
    }
    
    void VisitParenType(const ParenType *T) {
        auto t = T->getInnerType();
        
        encodeType(T, TagParenType, [T,&t](CborEncoder *local) {
            cbor_encode_uint(local, encodeQualType(t));
        });
        
        VisitQualType(t);
    }
    
    void VisitEnumType(const EnumType *T) {
        encodeType(T, TagEnumType, [T](CborEncoder *local) {
            cbor_encode_uint(local, uintptr_t(T->getDecl()->getCanonicalDecl()));
        });
    }
    
    void VisitConstantArrayType(const ConstantArrayType *T) {
        auto t = T->getElementType();
        
        encodeType(T, TagConstantArrayType, [T,&t](CborEncoder *local) {
            cbor_encode_uint(local, encodeQualType(t));
            cbor_encode_uint(local, T->getSize().getLimitedValue());
        });
        
        VisitQualType(t);
    }
    
    void VisitVariableArrayType(const VariableArrayType *T) {
        auto t = T->getElementType();

        encodeType(T, TagVariableArrayType, [&t](CborEncoder *local) {
            cbor_encode_uint(local, encodeQualType(t));
            cbor_encode_undefined(local); // Variable size not exported currently
        });
        
        VisitQualType(t);
    }
    
    void VisitIncompleteArrayType(const IncompleteArrayType *T) {
        auto t = T->getElementType();

        encodeType(T, TagIncompleteArrayType, [&t](CborEncoder *local) {
            cbor_encode_uint(local, encodeQualType(t));
        });
        
        VisitQualType(t);
    }
    
    // definition below due to recursive call into AST translator
    void VisitRecordType(const RecordType *T);

    
    void VisitBuiltinType(const BuiltinType *T) {
        TypeTag tag;
        using clang::BuiltinType;
        switch (T->getKind()) {
            default:                      tag = TagTypeUnknown; break;
            case BuiltinType::Short:      tag = TagShort;       break;
            case BuiltinType::Int:        tag = TagInt;         break;
            case BuiltinType::Long:       tag = TagLong;        break;
            case BuiltinType::LongLong:   tag = TagLongLong;    break;
            case BuiltinType::UShort:     tag = TagUShort;      break;
            case BuiltinType::UInt:       tag = TagUInt;        break;
            case BuiltinType::ULong:      tag = TagULong;       break;
            case BuiltinType::ULongLong:  tag = TagULongLong;   break;
            case BuiltinType::Double:     tag = TagDouble;      break;
            case BuiltinType::LongDouble: tag = TagLongDouble;  break;
            case BuiltinType::Float:      tag = TagFloat;       break;
            case BuiltinType::SChar:      tag = TagSChar;       break;
            case BuiltinType::UChar:      tag = TagUChar;       break;
            case BuiltinType::Char_U:     tag = TagChar;        break;
            case BuiltinType::Char_S:     tag = TagChar;        break;
            case BuiltinType::Void:       tag = TagVoid;        break;
            case BuiltinType::Bool:       tag = TagBool;        break;
        }
        
        encodeType(T, tag);
    }
    
    // Clang represents function declarations with parameters as `FunctionProtoType`
    // instances whereas functions w/o parameters are handled as `FunctionNoPrototype`
    // instances. Note: we could handle both cases by overriding `VisitFunctionType`
    // instead of the current two-function solution.
    void VisitFunctionProtoType(const FunctionProtoType *T) {
        encodeType(T, TagFunctionType, [T](CborEncoder *local) {
            CborEncoder arrayEncoder;

            // Function types are encoded with an extra list of types. The return type
            // is always the first element of the list followed by the parameters.
            size_t elts = T->getNumParams()+1;
            cbor_encoder_create_array(local, &arrayEncoder, elts);
            
            cbor_encode_uint(&arrayEncoder, encodeQualType(T->getReturnType()));
            for (auto t : T->param_types()) {
                cbor_encode_uint(&arrayEncoder, encodeQualType(t));
            }
            
            cbor_encoder_close_container(local, &arrayEncoder);
        });
        
        VisitQualType(T->getReturnType());
        for (auto x : T->param_types()) {
            VisitQualType(x);
        }
    }

    // See `VisitFunctionProtoType`.
    void VisitFunctionNoProtoType(const FunctionNoProtoType *T) {
        encodeType(T, TagFunctionType, [T](CborEncoder *local) {
            CborEncoder arrayEncoder;

            cbor_encoder_create_array(local, &arrayEncoder, 1);

            cbor_encode_uint(&arrayEncoder, uintptr_t(T->getReturnType().getTypePtrOrNull()));

            cbor_encoder_close_container(local, &arrayEncoder);
        });

        VisitQualType(T->getReturnType());
    }
    
    void VisitPointerType(const PointerType *T) {
        auto pointee = T->getPointeeType();
        
        encodeType(T, TagPointer, [&pointee](CborEncoder *local) {
            cbor_encode_uint(local, encodeQualType(pointee));
        });
        
        VisitQualType(pointee);
    }
    
    void VisitTypedefType(const TypedefType *T) {
        auto D = T->getDecl()->getCanonicalDecl();
        encodeType(T, TagTypedefType, [D](CborEncoder *local) {
            cbor_encode_uint(local, uintptr_t(D));
        });
    }
    
    void VisitTypeOfType(const TypeOfType *T) {
        auto t = T->desugar();
        encodeType(T, TagTypeOfType, [&t](CborEncoder *local) {
            cbor_encode_uint(local, encodeQualType(t));
        });
        VisitQualType(t);
    }
    
    void VisitElaboratedType(const ElaboratedType *T) {
        auto t = T->desugar();
        encodeType(T, TagElaboratedType, [&t](CborEncoder *local) {
            cbor_encode_uint(local, encodeQualType(t));
        });

        VisitQualType(t);
    }
    
    void VisitDecayedType(const DecayedType *T) {
        auto t = T->desugar();
        encodeType(T, TagDecayedType, [&t](CborEncoder *local) {
            cbor_encode_uint(local, encodeQualType(t));
        });
        
        VisitQualType(t);
    }
};

class TranslateASTVisitor final
  : public RecursiveASTVisitor<TranslateASTVisitor> {
      
      ASTContext *Context;
      TypeEncoder typeEncoder;
      CborEncoder *encoder;
      std::unordered_map<string, uint64_t> filenames;
      std::set<std::pair<void*, ASTEntryTag>> exportedTags;
      
      // Returns true when a new entry is added to exportedTags
      bool markForExport(void* ptr, ASTEntryTag tag) {
          return exportedTags.emplace(ptr,tag).second;
      }
      
      void encodeSourcePos(CborEncoder *enc, SourceLocation loc) {
          auto& manager = Context->getSourceManager();
          auto line = manager.getPresumedLineNumber(loc);
          auto col  = manager.getPresumedColumnNumber(loc);
          auto fileid = manager.getFileID(loc);
          auto entry = manager.getFileEntryForID(fileid);
          
          auto filename = string("?");
          if (entry) {
              filename = entry->getName().str();
          }
          
          auto pair = filenames.insert(std::make_pair(filename, filenames.size()));
          
          cbor_encode_uint(enc, pair.first->second);
          cbor_encode_uint(enc, line);
          cbor_encode_uint(enc, col);
      }
      
      // Template required because Decl and Stmt don't share a common base class
      void encode_entry_raw
             (void *ast,
              ASTEntryTag tag,
              SourceLocation loc,
              const QualType ty,
              const std::vector<void *> &childIds,
              std::function<void(CborEncoder*)> extra
             )
      {
          if (!markForExport(ast, tag)) return;
          
          CborEncoder local, childEnc;
          cbor_encoder_create_array(encoder, &local, CborIndefiniteLength);
          
          // 1 - Entry ID
          cbor_encode_uint(&local, uintptr_t(ast));
          
          // 2 - Entry Tag
          cbor_encode_uint(&local, tag);
          
          // 3 - Entry Children
          cbor_encoder_create_array(&local, &childEnc, childIds.size());
          for (auto x : childIds) {
              if (x == nullptr) {
                  cbor_encode_null(&childEnc);
              } else {
                  cbor_encode_uint(&childEnc, uintptr_t(x));
              }
          }
          cbor_encoder_close_container(&local , &childEnc);
          
          // 4 - Line number
          // 5 - Column number
          encodeSourcePos(&local, loc);

          // 6 - Type ID (only for expressions)
          if (nullptr == ty.getTypePtrOrNull()) {
              cbor_encode_null(&local);
          } else {
              cbor_encode_uint(&local, TypeEncoder::encodeQualType(ty));
          }
          
          // 7 - Extra entries
          extra(&local);
          
          cbor_encoder_close_container(encoder, &local);
      }

      void encode_entry
      (Expr *ast,
       ASTEntryTag tag,
       const std::vector<void *> &childIds,
       std::function<void(CborEncoder*)> extra = [](CborEncoder*){}
       ) {
          auto ty = ast->getType();
          encode_entry_raw(ast, tag, ast->getLocStart(), ty, childIds, extra);
          typeEncoder.VisitQualType(ty);
      }
      
      void encode_entry
      (Stmt *ast,
       ASTEntryTag tag,
       const std::vector<void *> &childIds,
       std::function<void(CborEncoder*)> extra = [](CborEncoder*){}
       ) {
          QualType s = QualType(static_cast<Type*>(nullptr), 0);
          encode_entry_raw(ast, tag, ast->getLocStart(), s, childIds, extra);
      }
      
      void encode_entry
      (Decl *ast,
       ASTEntryTag tag,
       const std::vector<void *> &childIds,
       const QualType T,
       std::function<void(CborEncoder*)> extra = [](CborEncoder*){}
       ) {
          encode_entry_raw(ast, tag, ast->getLocStart(), T, childIds, extra);
      }
      
      
  public:
      explicit TranslateASTVisitor(ASTContext *Context, CborEncoder *encoder)
      : Context(Context), typeEncoder(Context, encoder, this), encoder(encoder) {
      }
      
      const std::unordered_map<string,uint64_t> &getFilenames() const {
          return filenames;
      }
      
      //
      // Statements
      //
      
      bool VisitCompoundStmt(CompoundStmt *CS) {
          std::vector<void*> childIds;
          for (auto x : CS->children()) {
              childIds.push_back(x);
          }

          encode_entry(CS, TagCompoundStmt, childIds);
          return true;
      }

      
      bool VisitReturnStmt(ReturnStmt *RS) {
          std::vector<void*> childIds =
          { RS->getRetValue() } ;
          encode_entry(RS, TagReturnStmt, childIds);
          return true;
      }

      bool VisitDoStmt(DoStmt *S) {
          std::vector<void*> childIds = { S->getBody(), S->getCond() } ;
          encode_entry(S, TagDoStmt, childIds);
          return true;
      }
      
      bool VisitGotoStmt(GotoStmt *GS) {
          std::vector<void*> childIds = { GS->getLabel() };
          encode_entry(GS, TagGotoStmt, childIds);
          return true;
      }
      
      bool VisitLabelStmt(LabelStmt *LS) {
          
          std::vector<void*> childIds = { LS->getSubStmt() };
          encode_entry(LS, TagLabelStmt, childIds,
                             [LS](CborEncoder *array){
                                 cbor_encode_text_stringz(array, LS->getName());
                             });
          return true;
      }

      
      bool VisitNullStmt(NullStmt *NS) {
          std::vector<void*> childIds;
          encode_entry(NS, TagNullStmt, childIds);
          return true;
      }
      
      bool VisitIfStmt(IfStmt *IS) {
          std::vector<void*> childIds = { IS->getCond(), IS->getThen(), IS->getElse() } ;
          encode_entry(IS, TagIfStmt, childIds);
          return true;
      }
      
      bool VisitForStmt(ForStmt *FS) {
          std::vector<void*> childIds =
          { FS->getInit(), FS->getCond(), FS->getInc(), FS->getBody() };
          encode_entry(FS, TagForStmt, childIds);
          return true;
      }
      
      bool VisitWhileStmt(WhileStmt *WS) {
          std::vector<void*> childIds =
          { WS->getCond(), WS->getBody() };
          encode_entry(WS, TagWhileStmt, childIds);
          return true;
      }
      

      bool VisitDeclStmt(DeclStmt *DS) {

          // We copy only canonical decls and VarDecl's that are extern/local. For more on the
          // latter, see the comment at the top of `VisitVarDecl`
          std::vector<void*> childIds;
          std::copy_if(
              DS->decl_begin(),
              DS->decl_end(),
              std::back_inserter(childIds),
              [](Decl *decl){
                  if (decl->isCanonicalDecl())
                      return true;

                  if (VarDecl *var_decl = dyn_cast<VarDecl>(decl))
                      return var_decl->isExternC() && var_decl->isLocalVarDecl();

                  return false;
              }
          );

          encode_entry(DS, TagDeclStmt, childIds);
          return true;
      }

      
      bool VisitBreakStmt(BreakStmt *BS) {
          std::vector<void*> childIds;
          encode_entry(BS, TagBreakStmt, childIds);
          return true;
      }
      
      bool VisitContinueStmt(ContinueStmt *S) {
          std::vector<void*> childIds;
          encode_entry(S, TagContinueStmt, childIds);
          return true;
      }
      
      bool VisitCaseStmt(CaseStmt *CS) {
          std::vector<void*> childIds =
          { CS->getLHS(), CS->getSubStmt() };
          encode_entry(CS, TagCaseStmt, childIds);
          return true;
      }
      
      bool VisitSwitchStmt(SwitchStmt *SS) {
          std::vector<void*> childIds =
          { SS->getCond(), SS->getBody() };
          encode_entry(SS, TagSwitchStmt, childIds);
          return true;
      }
      
      bool VisitDefaultStmt(DefaultStmt *DS) {
          std::vector<void*> childIds = { DS->getSubStmt() };
          encode_entry(DS, TagDefaultStmt, childIds);
          return true;
      }
      
      //
      // Expressions
      //
      
      bool VisitUnaryExprOrTypeTraitExpr(UnaryExprOrTypeTraitExpr *E) {
          std::vector<void*> childIds { E->isArgumentType() ? nullptr : E->getArgumentExpr() };
          auto t = E->getTypeOfArgument();
          encode_entry(E, TagUnaryExprOrTypeTraitExpr, childIds, [E,t](CborEncoder *extras){
              switch(E->getKind()) {
                  case UETT_SizeOf: cbor_encode_text_stringz(extras, "sizeof"); break;
                  case UETT_AlignOf: cbor_encode_text_stringz(extras, "alignof"); break;
                  case UETT_VecStep: cbor_encode_text_stringz(extras, "vecstep"); break;
                  case UETT_OpenMPRequiredSimdAlign: cbor_encode_text_stringz(extras, "openmprequiredsimdalign"); break;
              }
              cbor_encode_uint(extras, TypeEncoder::encodeQualType(t));
          });
          typeEncoder.VisitQualType(t);
          return true;
      }
      
      bool VisitParenExpr(ParenExpr *E) {
          std::vector<void*> childIds { E->getSubExpr() };
          encode_entry(E, TagParenExpr, childIds);
          return true;
      }
      
      bool VisitMemberExpr(MemberExpr *E) {
          std::vector<void*> childIds =
            { E->getBase(), E->getMemberDecl()->getCanonicalDecl() };
          encode_entry(E, TagMemberExpr, childIds, [E](CborEncoder *extras) {
              cbor_encode_boolean(extras, E->isArrow());
          });
          return true;
      }
      
      bool VisitInitListExpr(InitListExpr *ILE) {
          std::vector<void*> childIds;
          for (auto x : ILE->inits()) {
              childIds.push_back(x);
          }
          encode_entry(ILE, TagInitListExpr, childIds);
          
          return true;
      }
      
      bool VisitImplicitValueInitExpr(ImplicitValueInitExpr *E) {
          std::vector<void*> childIds;
          encode_entry(E, TagImplicitValueInitExpr, childIds);
          return true;
      }
      
      bool VisitImplicitCastExpr(ImplicitCastExpr *ICE) {
          std::vector<void*> childIds = { ICE->getSubExpr() };
          encode_entry(ICE, TagImplicitCastExpr, childIds,
                             [ICE](CborEncoder *array){
                                 cbor_encode_text_stringz(array, ICE->getCastKindName());
                             });
          return true;
      }
      
      bool VisitCStyleCastExpr(CStyleCastExpr *E) {
          std::vector<void*> childIds = { E->getSubExpr() };
          encode_entry(E, TagCStyleCastExpr, childIds,
                       [E](CborEncoder *array){
                           cbor_encode_text_stringz(array, E->getCastKindName());
                       });
          return true;
      }
      
      bool VisitUnaryOperator(UnaryOperator *UO) {
          std::vector<void*> childIds = { UO->getSubExpr() };
          encode_entry(UO, TagUnaryOperator, childIds,
                             [UO](CborEncoder *array) {
                                 cbor_encode_string(array, UO->getOpcodeStr(UO->getOpcode()).str());
                                 cbor_encode_boolean(array, UO->isPrefix());
                             });
          return true;
      }
      
      bool VisitBinaryOperator(BinaryOperator *BO) {
          std::vector<void*> childIds = { BO->getLHS(), BO->getRHS() };
          encode_entry(BO, TagBinaryOperator, childIds,
                             [BO](CborEncoder *array) {
                                 cbor_encode_string(array, BO->getOpcodeStr().str());
                             });
          return true;
      }
      
      bool VisitConditionalOperator(ConditionalOperator *CO) {
          std::vector<void*> childIds = { CO->getCond(), CO->getTrueExpr(), CO->getFalseExpr() };
          encode_entry(CO, TagConditionalOperator, childIds);
          return true;
      }
      
      bool VisitBinaryConditionalOperator(BinaryConditionalOperator *CO) {
          std::vector<void*> childIds = { CO->getCommon(), CO->getFalseExpr() };
          encode_entry(CO, TagBinaryConditionalOperator, childIds);
          return true;
      }
      
      bool VisitDeclRefExpr(DeclRefExpr *DRE) {
          std::vector<void*> childIds = { DRE->getDecl()->getCanonicalDecl() };
          encode_entry(DRE, TagDeclRefExpr, childIds);
          return true;
      }
      
      bool VisitCallExpr(CallExpr *CE) {
          std::vector<void*> childIds = { CE->getCallee() };
          for (auto x : CE->arguments()) {
              childIds.push_back(x);
          }
          encode_entry(CE, TagCallExpr, childIds);
          return true;
      }
      
      bool VisitArraySubscriptExpr(ArraySubscriptExpr *E) {
          std::vector<void*> childIds = { E->getLHS(), E->getRHS() };
          encode_entry(E, TagArraySubscriptExpr, childIds);
          return true;
      }
 
      
      //
      // Declarations
      //
      
      // Some function declarations are also function definitions.
      // This method handles both types of declarations.
      bool VisitFunctionDecl(FunctionDecl *FD)
      {              
<<<<<<< HEAD
          // Skip non-canonical decls
          if(!FD->isCanonicalDecl())
              return true;

=======
>>>>>>> 28eccb44
          std::vector<void*> childIds;
          for (auto x : FD->parameters()) {
              childIds.push_back(x->getCanonicalDecl());
          }

          if(FD->hasBody()) {
              childIds.push_back(FD->getBody());
          } else {
            childIds.push_back(0);
          }

          auto functionType = FD->getType();
          encode_entry(FD, TagFunctionDecl, childIds, functionType,
                             [FD](CborEncoder *array) {
                                 auto name = FD->getNameAsString();
                                 cbor_encode_string(array, name);

                                 auto is_extern = FD->isExternC();
                                 cbor_encode_boolean(array, is_extern);
                             });
          typeEncoder.VisitQualType(functionType);

          return true;
      }
      
      /* I don't think this adds anything that we don't get from VarDecl
      bool VisitParmVarDecl(ParmVarDecl *PVD)
      {
          std::vector<void*> childIds = { PVD->getDefinition() };
          encode_entry_extra(encoder, PVD, TagParmVarDecl, childIds,
                             [PVD](CborEncoder *array){
                                 auto name = PVD->getNameAsString();
                                 cbor_encode_text_stringz(array, name.c_str());
                             });
          return true;
      }*/
      
      
      bool VisitVarDecl(VarDecl *VD)
      {
          // Skip non-canonical decls, as long as they aren't 'extern'. Unfortunately, if there
          // are two 'extern' variables in different functions that should be the same at link
          // time, Clang groups them. That is unhelpful for us though, since we need to convert
          // them into two seperate `extern` blocks.
          if(!VD->isCanonicalDecl() && !(VD->isExternC() && VD->isLocalVarDecl()))
              return true;

          std::vector<void*> childIds =
          { VD->getInit() } ;
          auto T = VD->getType();
          
          encode_entry(VD, TagVarDecl, childIds, T,
                             [VD](CborEncoder *array){
                                 auto name = VD->getNameAsString();
                                 cbor_encode_string(array, name);

                                 auto is_static = VD->getStorageDuration() == clang::SD_Static;
                                 cbor_encode_boolean(array, is_static);

                                 auto is_extern = VD->isExternC();
                                 cbor_encode_boolean(array, is_extern);
                             });
          
          typeEncoder.VisitQualType(T);

          return true;
      }
      
      
      bool VisitRecordDecl(RecordDecl *D)
      {
          // Skip non-canonical decls
          if(!D->isCanonicalDecl())
              return true;

          std::vector<void*> childIds;
          for (auto x : D->fields()) {
              childIds.push_back(x->getCanonicalDecl());
          }
          encode_entry(D, TagRecordDecl, childIds, QualType(),
          [D](CborEncoder *local){
              auto name = D->getNameAsString();
              cbor_encode_string(local, name);
          });
          return true;
      }
      
      bool VisitEnumDecl(EnumDecl *D)
      {
          // Skip non-canonical decls
          if(!D->isCanonicalDecl())
              return true;

          std::vector<void*> childIds;
          for (auto x : D->enumerators()) {
              childIds.push_back(x->getCanonicalDecl());
          }
          
          encode_entry(D, TagEnumDecl, childIds, QualType(),
          [D](CborEncoder *local){
              auto name = D->getNameAsString();
              cbor_encode_string(local, name);
          });
          return true;
      }
      
      bool VisitEnumConstantDecl(EnumConstantDecl *D)
      {
          // Skip non-canonical decls
          if(!D->isCanonicalDecl())
              return true;

          std::vector<void*> childIds = { D->getInitExpr() };
          
          encode_entry(D, TagEnumConstantDecl, childIds, QualType(),
            [D](CborEncoder *local){
              auto name = D->getNameAsString();
              cbor_encode_string(local, name);
          });
          return true;
      }
      
      bool VisitFieldDecl(FieldDecl *D)
      {
          // Skip non-canonical decls
          if(!D->isCanonicalDecl())
              return true;

          std::vector<void*> childIds;
          encode_entry(D, TagFieldDecl, childIds, QualType(),
                             [D](CborEncoder *array) {
                                 auto name = D->getNameAsString();
                                 cbor_encode_string(array, name);
                             });
          return true;
      }
      
      bool VisitTypedefDecl(TypedefDecl *D)
      {
          // Skip non-canonical decls
          if(!D->isCanonicalDecl())
              return true;

          std::vector<void*> childIds;
          auto typeForDecl = D->getUnderlyingType();
          encode_entry(D, TagTypedefDecl, childIds, typeForDecl,
                             [D](CborEncoder *array) {
                                 auto name = D->getNameAsString();
                                 cbor_encode_string(array, name);
                             });

          typeEncoder.VisitQualType(typeForDecl);
          
          return true;
      }
      
      //
      // Literals
      //
      
      bool VisitIntegerLiteral(IntegerLiteral *IL) {
          std::vector<void*> childIds;
          encode_entry(IL, TagIntegerLiteral, childIds,
                             [IL](CborEncoder *array){
                                 cbor_encode_uint(array, IL->getValue().getLimitedValue());
                             });
          return true;
      }
      
      bool VisitCharacterLiteral(CharacterLiteral *L) {
          std::vector<void*> childIds;
          encode_entry(L, TagCharacterLiteral, childIds,
                             [L](CborEncoder *array){
                                 auto lit = L->getValue();
                                 cbor_encode_uint(array, lit);
                             });
          return true;
      }
      
      bool VisitStringLiteral(clang::StringLiteral *SL) {
          std::vector<void*> childIds;
          encode_entry(SL, TagStringLiteral, childIds,
                             [SL](CborEncoder *array){
                                // C and C++ supports different string types, so 
                                // we need to identify the string literal type
                                switch(SL->getKind()) {
                                    case clang::StringLiteral::StringKind::Ascii:
                                        cbor_encode_uint(array, StringTypeTag::TagAscii);
                                        break;
                                    case clang::StringLiteral::StringKind::Wide:
                                        cbor_encode_uint(array, StringTypeTag::TagWide);
                                        break;
                                    case clang::StringLiteral::StringKind::UTF8:
                                        cbor_encode_uint(array, StringTypeTag::TagUTF8);
                                        break;
                                    case clang::StringLiteral::StringKind::UTF16:
                                        cbor_encode_uint(array, StringTypeTag::TagUTF16);
                                        break;
                                    case clang::StringLiteral::StringKind::UTF32:
                                        cbor_encode_uint(array, StringTypeTag::TagUTF32);
                                        break;
                                }
                                // The size of the wchar_t type in C is implementation defined
                                cbor_encode_uint(array, SL->getCharByteWidth());

                                // String literals can contain arbitrary bytes, so  
                                // we encode these as byte strings rather than text.

                                const uint8_t* bytes = reinterpret_cast<const uint8_t*>(SL->getBytes().data());
                                cbor_encode_byte_string(array, bytes, SL->getByteLength());
                             });
          return true;
      }
      
      bool VisitFloatingLiteral(clang::FloatingLiteral *L) {
          std::vector<void*> childIds;
          encode_entry(L, TagFloatingLiteral, childIds,
                       [L](CborEncoder *array){
                           auto lit = L->getValueAsApproximateDouble();
                           cbor_encode_double(array, lit);
                       });
          return true;
      }
  };

void TypeEncoder::VisitRecordType(const RecordType *T) {
    
    encodeType(T, TagRecordType, [T](CborEncoder *local) {
        cbor_encode_uint(local, uintptr_t(T->getDecl()->getCanonicalDecl()));
    });
    
    // record type might be anonymous and have no top-level declaration
    // structure declarations can reference themselves, so we need
    // a way to guard against unbounded recursion.
    clang::RecordDecl *D = T->getDecl();
    if(recordDeclsUnderVisit.emplace(D).second) {
        astEncoder->TraverseDecl(D);
        recordDeclsUnderVisit.erase(D);
    }
}

class TranslateConsumer : public clang::ASTConsumer {
    const std::string outfile;
public:
    explicit TranslateConsumer(llvm::StringRef InFile) 
        : outfile(InFile.str().append(".cbor")) { }
    
    virtual void HandleTranslationUnit(clang::ASTContext &Context) {
        
        CborEncoder encoder;
        
        auto process = [&encoder, &Context](uint8_t *buffer, size_t len)
        {
            cbor_encoder_init(&encoder, buffer, len, 0);
            
            CborEncoder array;
            
            // Encode all of the reachable AST nodes and types
            cbor_encoder_create_array(&encoder, &array, CborIndefiniteLength);
            TranslateASTVisitor visitor(&Context, &array);
            auto translation_unit = Context.getTranslationUnitDecl();
            visitor.TraverseDecl(translation_unit);
            cbor_encoder_close_container(&encoder, &array);
            
            // Track all of the top-level declarations
            cbor_encoder_create_array(&encoder, &array, CborIndefiniteLength);
            for (auto d : translation_unit->decls()) {
                if (d->isCanonicalDecl())
                  cbor_encode_uint(&array, reinterpret_cast<std::uintptr_t>(d));
            }
            cbor_encoder_close_container(&encoder, &array);
            
            // Encode all of the visited file names
            auto filenames = visitor.getFilenames();
            cbor_encoder_create_array(&encoder, &array, filenames.size());
            for (auto &kv : filenames) {
                auto str = kv.first;
                cbor_encode_string(&array, str);
            }
            cbor_encoder_close_container(&encoder, &array);
        };
        
        process(NULL, 0);
        
        auto needed = cbor_encoder_get_extra_bytes_needed(&encoder);
        std::vector<uint8_t> buf(needed);
        
        process(buf.data(), buf.size());
        
        {   
            std::ofstream out(outfile, out.binary | out.trunc);
            out.write(reinterpret_cast<char*>(buf.data()), buf.size());
        }
    }
};

class TranslateAction : public clang::ASTFrontendAction {
    
public:
  virtual std::unique_ptr<clang::ASTConsumer> CreateASTConsumer(
    clang::CompilerInstance &Compiler, llvm::StringRef InFile) {
    return std::unique_ptr<clang::ASTConsumer>(new TranslateConsumer(InFile));
  }
};

// Apply a custom category to all command-line options so that they are the
// only ones displayed.
static llvm::cl::OptionCategory MyToolCategory("my-tool options");

// CommonOptionsParser declares HelpMessage with a description of the common
// command-line options related to the compilation database and input files.
// It's nice to have this help message in all tools.
static cl::extrahelp CommonHelp(CommonOptionsParser::HelpMessage);

// A help message for this specific tool can be added afterwards.
static cl::extrahelp MoreHelp("\nMore help text...");

int main(int argc, const char **argv) {
  CommonOptionsParser OptionsParser(argc, argv, MyToolCategory);
  ClangTool Tool(OptionsParser.getCompilations(),
                 OptionsParser.getSourcePathList());
  return Tool.run(newFrontendActionFactory<TranslateAction>().get());
}<|MERGE_RESOLUTION|>--- conflicted
+++ resolved
@@ -650,13 +650,10 @@
       // This method handles both types of declarations.
       bool VisitFunctionDecl(FunctionDecl *FD)
       {              
-<<<<<<< HEAD
           // Skip non-canonical decls
           if(!FD->isCanonicalDecl())
               return true;
 
-=======
->>>>>>> 28eccb44
           std::vector<void*> childIds;
           for (auto x : FD->parameters()) {
               childIds.push_back(x->getCanonicalDecl());
