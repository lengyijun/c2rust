--- conflicted
+++ resolved
@@ -233,15 +233,7 @@
                 if has_outer_deref(p)
                     && place_ty(&remove_outer_deref(*p, self.tcx())).is_region_ptr() =>
             {
-<<<<<<< HEAD
-                let instrumentation_location = Location {
-                    statement_index: location.statement_index + 1,
-                    ..location
-                };
-
                 let source = remove_outer_deref(*p, self.tcx());
-=======
->>>>>>> 050bd0ea
                 // Instrument which local's address is taken
                 self.loc(location.successor_within_block(), copy_fn)
                     .arg_var(dest)
